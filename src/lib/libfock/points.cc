--- conflicted
+++ resolved
@@ -179,7 +179,7 @@
         }
     }
 }
-<<<<<<< HEAD
+
 void RKSFunctions::set_Cs(SharedMatrix C_AO)
 {
     C_AO_ = C_AO;
@@ -223,8 +223,8 @@
 
     C_DGEMM('T','T',na,npoints,nlocal,1.0,Ca2p[0],na,phip[0],nglobal,0.0,psiap[0],max_points_);
 }
-=======
->>>>>>> 6394d888
+
+
 void RKSFunctions::print(FILE* out, int print) const
 {
     std::string ans;
@@ -321,12 +321,8 @@
 void UKSFunctions::compute_points(boost::shared_ptr<BlockOPoints> block)
 {
     if (!Da_AO_) 
-<<<<<<< HEAD
         throw PSIEXCEPTION("UKSFunctions: call set_pointers.");
-=======
-        throw PSIEXCEPTION("RKSFunctions: call set_pointers.");
->>>>>>> 6394d888
-    
+
     // => Build basis function values <= //
     timer_on("Points");
     BasisFunctions::compute_functions(block);
@@ -454,7 +450,7 @@
         }
     }
 }
-<<<<<<< HEAD
+
 void UKSFunctions::set_Cs(SharedMatrix Ca_AO)
 {
     throw PSIEXCEPTION("UKSFunctions::restricted pointers are not appropriate. Read the source.");
@@ -510,8 +506,8 @@
     C_DGEMM('T','T',na,npoints,nlocal,1.0,Ca2p[0],na,phip[0],nglobal,0.0,psiap[0],max_points_);
     C_DGEMM('T','T',nb,npoints,nlocal,1.0,Cb2p[0],nb,phip[0],nglobal,0.0,psibp[0],max_points_);
 }
-=======
->>>>>>> 6394d888
+
+
 void UKSFunctions::print(FILE* out, int print) const
 {
     std::string ans;
@@ -550,13 +546,11 @@
 {
     return point_values_[key];
 }
-<<<<<<< HEAD
+
 SharedMatrix PointFunctions::orbital_value(const std::string& key)
 {
     return orbital_values_[key];
 }
-=======
->>>>>>> 6394d888
 
 BasisFunctions::BasisFunctions(boost::shared_ptr<BasisSet> primary, int max_points, int max_functions) :
     primary_(primary), max_points_(max_points), max_functions_(max_functions)
@@ -672,13 +666,8 @@
             int L         = Qshell.am();
             int nQ        = Qshell.nfunction();
             int nprim     = Qshell.nprimitive();
-<<<<<<< HEAD
-            const std::vector<double>& alpha = Qshell.exps();
-            const std::vector<double>& norm  = Qshell.coefs();
-=======
             const double *alpha = Qshell.exps();
             const double *norm  = Qshell.coefs();
->>>>>>> 6394d888
 
             const std::vector<boost::tuple<int,int,double> >& transform = spherical_transforms_[L];
 
@@ -758,13 +747,8 @@
             int L         = Qshell.am();
             int nQ        = Qshell.nfunction();
             int nprim     = Qshell.nprimitive();
-<<<<<<< HEAD
-            const std::vector<double>& alpha = Qshell.exps();
-            const std::vector<double>& norm  = Qshell.coefs();
-=======
             const double *alpha = Qshell.exps();
             const double *norm  = Qshell.coefs();
->>>>>>> 6394d888
 
             const std::vector<boost::tuple<int,int,double> >& transform = spherical_transforms_[L];
 
@@ -888,13 +872,8 @@
             int L         = Qshell.am();
             int nQ        = Qshell.nfunction();
             int nprim     = Qshell.nprimitive();
-<<<<<<< HEAD
-            const std::vector<double>& alpha = Qshell.exps();
-            const std::vector<double>& norm  = Qshell.coefs();
-=======
             const double *alpha = Qshell.exps();
             const double *norm  = Qshell.coefs();
->>>>>>> 6394d888
 
             const std::vector<boost::tuple<int,int,double> >& transform = spherical_transforms_[L];
 
