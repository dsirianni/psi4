/*
 *@BEGIN LICENSE
 *
 * PSI4: an ab initio quantum chemistry software package
 *
 * This program is free software; you can redistribute it and/or modify
 * it under the terms of the GNU General Public License as published by
 * the Free Software Foundation; either version 2 of the License, or
 * (at your option) any later version.
 *
 * This program is distributed in the hope that it will be useful,
 * but WITHOUT ANY WARRANTY; without even the implied warranty of
 * MERCHANTABILITY or FITNESS FOR A PARTICULAR PURPOSE.  See the
 * GNU General Public License for more details.
 *
 * You should have received a copy of the GNU General Public License along
 * with this program; if not, write to the Free Software Foundation, Inc.,
 * 51 Franklin Street, Fifth Floor, Boston, MA 02110-1301 USA.
 *
 *@END LICENSE
 */

/*! \file molecule.cc
    \ingroup optking
    \brief molecule class (really, molecular system class)
*/

#include "molecule.h"

#include <iostream>
#include <sstream>

#include "linear_algebra.h"
#include "print.h"
#include "atom_data.h"
#include "physconst.h"

#define EXTERN
#include "globals.h"

#if defined(OPTKING_PACKAGE_PSI)
 #include <cmath>
#elif defined (OPTKING_PACKAGE_QCHEM)
 #include "qcmath.h"
#endif

namespace opt {

// compute change in energy according to RFO approximation
inline double DE_rfo_energy(double rfo_t, double rfo_g, double rfo_h) {
  return (rfo_t * rfo_g + 0.5 * rfo_t * rfo_t * rfo_h)/(1 + rfo_t*rfo_t);
}

// Take Rational Function Optimization step
void MOLECULE::rfo_step(void) {
  int i, j;
  int dim = g_nintco();
  int natom = g_natom();
  double tval, tval2;
  double *fq = p_Opt_data->g_forces_pointer();
  double **H = p_Opt_data->g_H_pointer();
  double *dq = p_Opt_data->g_dq_pointer();

  // build (lower-triangle of) RFO matrix and diagonalize
  double **rfo_mat = init_matrix(dim+1, dim+1);
  for (i=0; i<dim; ++i)
    for (j=0; j<=i; ++j)
      rfo_mat[i][j] = H[i][j];

  for (i=0; i<dim; ++i)
    rfo_mat[dim][i] = - fq[i];

  if (Opt_params.print_lvl >= 3) {
    fprintf(outfile,"RFO mat\n");
    print_matrix(outfile, rfo_mat, dim+1, dim+1);
  }

  double *lambda = init_array(dim+1);
  opt_symm_matrix_eig(rfo_mat, dim+1, lambda);
  if (Opt_params.print_lvl >= 2) {
    fprintf(outfile,"RFO eigenvalues/lambdas\n");
    print_matrix(outfile, &(lambda), 1, dim+1);
  }

  // Do intermediate normalization.  
  // RFO paper says to scale eigenvector to make the last element equal to 1.
  // During the course of an optimization some evects may appear that are bogus leads
  // - the root following can avoid them. 
  for (i=0; i<dim+1; ++i) {
    tval = rfo_mat[i][dim];
    if (fabs(tval) > Opt_params.rfo_normalization_min) {
      for (j=0;j<dim+1;++j)
        rfo_mat[i][j] /= rfo_mat[i][dim];
    }
  }
  if (Opt_params.print_lvl >= 3) {
    fprintf(outfile,"RFO eigenvectors (rows)\n");
    print_matrix(outfile, rfo_mat, dim+1, dim+1);
  }

  int rfo_root, f;
  double rfo_eval;
  double *rfo_u;      // unit vector in step direction
  double rfo_dqnorm;   // norm of step
  double rfo_g;         // gradient in step direction
  double rfo_h;         // hessian in step direction
  double DE_projected; // projected energy change by quadratic approximation

  // *** choose which RFO eigenvector to use
  // if not root following, then use rfo_root'th lowest eigenvalue; default is 0 (lowest)
  if ( (!Opt_params.rfo_follow_root) || (p_Opt_data->g_iteration() == 1)) {
    rfo_root = Opt_params.rfo_root;
    fprintf(outfile,"\tGoing to follow RFO solution %d.\n", rfo_root+1);

    // Now test RFO eigenvector and make sure that it is totally symmetric.
    bool symm_rfo_step = false;

    while (!symm_rfo_step) {

      symm_rfo_step = intco_combo_is_symmetric(rfo_mat[rfo_root], dim);

      if (!symm_rfo_step) {
        fprintf(outfile,"\tRejecting RFO root %d because it breaks the molecular point group.\n", rfo_root+1);
        fprintf(outfile,"\tIf you are doing an energy minimization, there may exist a lower-energy, ");
        fprintf(outfile,"structure with less symmetry.\n");
        ++rfo_root;
      }

      if (rfo_root == dim+1) // quit in the unlikely event we've checked them all
        break;
    }
  }
  else { // do root following
    double * rfo_old_evect = p_Opt_data->g_rfo_eigenvector_pointer();
    tval = 0;
    for (i=0; i<dim; ++i) { // dot only within H block, excluding rows and columns approaching 0
      tval2 = array_dot(rfo_mat[i], rfo_old_evect,dim);
      if (tval2 > tval) {
        tval = tval2;
        rfo_root = i;
      }
    }
    fprintf(outfile,"RFO vector %d has maximal overlap with previous step\n", rfo_root+1);
  }
  p_Opt_data->set_rfo_eigenvector(rfo_mat[rfo_root]);

  // print out lowest energy evects
  if (Opt_params.print_lvl >= 2) {
    for (i=0; i<dim+1; ++i) {
      if ((lambda[i] < 0.0) || (i <rfo_root)) {
        fprintf(outfile,"RFO eigenvalue %d: %15.10lf (or 2*%-15.10lf)\n", i+1, lambda[i],lambda[i]/2);
        fprintf(outfile,"eigenvector:\n");
        print_matrix(outfile, &(rfo_mat[i]), 1, dim+1);
      }
    }
  }
  free_array(lambda);

  for (j=0; j<dim; ++j)
    dq[j] = rfo_mat[rfo_root][j]; // leave out last column

  // Zero steps for frozen fragment
  for (f=0; f<fragments.size(); ++f) {
    if (fragments[f]->is_frozen() || Opt_params.freeze_intrafragment) {
      fprintf(outfile,"\tZero'ing out displacements for frozen fragment %d\n", f+1);
      for (i=0; i<fragments[f]->g_nintco(); ++i)
        dq[ g_intco_offset(f) + i ] = 0.0;
    }
  }
<<<<<<< HEAD
//SE
=======

//RAK
>>>>>>> 1a0b49a2
//  apply_intrafragment_step_limit(dq);
  //check_intrafragment_zero_angles(dq);

  // get norm |dq| and unit vector in the step direction
  rfo_dqnorm = sqrt( array_dot(dq, dq, dim) );
  rfo_u = init_array(dim);
  array_copy(rfo_mat[rfo_root], rfo_u, dim);
  array_normalize(rfo_u, dim);
  free_matrix(rfo_mat);

  // get gradient and hessian in step direction
  rfo_g = -1 * array_dot(fq, rfo_u, dim);
  rfo_h = 0;
  for (i=0; i<dim; ++i)
    rfo_h += rfo_u[i] * array_dot(H[i], rfo_u, dim);

  DE_projected = DE_rfo_energy(rfo_dqnorm, rfo_g, rfo_h);
  fprintf(outfile,"\tProjected energy change by RFO approximation: %20.10lf\n", DE_projected);

/* Test step sizes
  double *x_before = g_geom_array();
  double **G = compute_G(true);
  double **G_inv = symm_matrix_inv(G, dim, 1);
  free_matrix(G);
  double *Gdq = init_array(dim);
  opt_matrix_mult(G_inv, 0, &dq, 1, &Gdq, 1, dim, dim, 1, 0);
  free_matrix(G_inv);
  double N = array_dot(dq, Gdq, dim);
  N = sqrt(N);
  free_array(Gdq);
  fprintf(outfile,"Step-size in mass-weighted internal coordinates: %20.10lf\n", N);
*/

  // do displacements for each fragment separately
  for (f=0; f<fragments.size(); ++f) {
    if (fragments[f]->is_frozen() || Opt_params.freeze_intrafragment) {
      fprintf(outfile,"\tDisplacements for frozen fragment %d skipped.\n", f+1);
      continue;
    }
    fragments[f]->displace(&(dq[g_intco_offset(f)]), &(fq[g_intco_offset(f)]), g_atom_offset(f));
  }

  // do displacements for interfragment coordinates
  for (int I=0; I<interfragments.size(); ++I) {
    if (interfragments[I]->is_frozen() || Opt_params.freeze_interfragment) {
      fprintf(outfile,"\tDisplacements for frozen interfragment %d skipped.\n", I+1);
      continue;
    }
    interfragments[I]->orient_fragment( &(dq[g_interfragment_intco_offset(I)]),
                                        &(fq[g_interfragment_intco_offset(I)]) );
  }

#if defined(OPTKING_PACKAGE_QCHEM)
  // fix rotation matrix for rotations in QCHEM EFP code
  for (int I=0; I<efp_fragments.size(); ++I)
    efp_fragments[I]->displace( I, &(dq[g_efp_fragment_intco_offset(I)]) );
#endif

  symmetrize_geom(); // now symmetrize the geometry for next step

/* Test step sizes
  double *x_after = g_geom_array();
  double *masses = g_masses();

  double sum = 0.0;
  for (int i=0; i<g_natom(); ++i)
    for (int xyz=0; xyz<3; ++xyz)
      sum += (x_before[3*i+xyz] - x_after[3*i+xyz]) * (x_before[3*i+xyz] - x_after[3*i+xyz])
               * masses[i];

  sum = sqrt(sum);
  fprintf(outfile,"Step-size in mass-weighted cartesian coordinates [bohr (amu)^1/2] : %20.10lf\n", sum);
  free_array(x_after);
  free_array(x_before);
  free_array(masses);
*/

  // save values in step data
  p_Opt_data->save_step_info(DE_projected, rfo_u, rfo_dqnorm, rfo_g, rfo_h);

  free_array(rfo_u);
  fflush(outfile);

} // end take RFO step

}
<|MERGE_RESOLUTION|>--- conflicted
+++ resolved
@@ -167,13 +167,8 @@
         dq[ g_intco_offset(f) + i ] = 0.0;
     }
   }
-<<<<<<< HEAD
-//SE
-=======
-
-//RAK
->>>>>>> 1a0b49a2
-//  apply_intrafragment_step_limit(dq);
+
+  apply_intrafragment_step_limit(dq);
   //check_intrafragment_zero_angles(dq);
 
   // get norm |dq| and unit vector in the step direction
