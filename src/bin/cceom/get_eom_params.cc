--- conflicted
+++ resolved
@@ -69,14 +69,6 @@
 void get_eom_params(Options &options)
 {
   // Number of excited states per irrep
-<<<<<<< HEAD
-  if (options["ROOTS_PER_IRREP"].has_changed()) {
-    if(options["ROOTS_PER_IRREP"].size() != moinfo.nirreps) 
-      throw PsiException("ROOTS_PER_IRREP is wrong size. Should be number of irreps.", __FILE__, __LINE__);
-    eom_params.states_per_irrep = new int[moinfo.nirreps];
-    for (int h=0; h < moinfo.nirreps; ++h)
-      eom_params.states_per_irrep[h] = options["ROOTS_PER_IRREP"][h].to_integer();
-=======
   chkpt_init(PSIO_OPEN_OLD);
   if (chkpt_rd_override_occ()) eom_params.states_per_irrep = chkpt_rd_statespi();
   else if (options["ROOTS_PER_IRREP"].has_changed()) {
@@ -103,7 +95,6 @@
       for (int h=0; h < moinfo.nirreps; ++h)
         eom_params.states_per_irrep[h] = options["ROOTS_PER_IRREP"][h].to_integer();
     }
->>>>>>> d7598ec5
   }
   else throw PsiException("Must provide roots_per_irrep vector in input.", __FILE__, __LINE__);
 
