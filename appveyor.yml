platform:
  - x64

image:
  - Visual Studio 2015

configuration:
  - Debug

install:
  - set CONDA_ENV=build
  - C:\Miniconda3-x64\Scripts\activate base
  - conda config --set always_yes yes
  - conda create --channel conda-forge
                 --name %CONDA_ENV%
                 deepdiff
                 intel-openmp=2018.0.3
                 mkl-devel=2018.0.3
                 mpmath
                 networkx
                 ninja
                 numpy
                 pybind11
                 pytest
  - conda clean --all
  - activate %CONDA_ENV%
  - conda list

before_build:
  - call "C:\Program Files\Microsoft SDKs\Windows\v7.1\Bin\SetEnv.cmd" /x64
  - call "C:\Program Files (x86)\Microsoft Visual Studio 14.0\VC\vcvarsall.bat" x86_amd64
  - set SOURCE_FOLDER=%APPVEYOR_BUILD_FOLDER%
  - set BUILD_FOLDER=%SOURCE_FOLDER%\build
  - set INSTALL_FOLDER=%SOURCE_FOLDER%\install
  - mkdir %BUILD_FOLDER% & cd %BUILD_FOLDER%
  # TODO fix OpenMP
  - cmake -G Ninja
          -DCMAKE_BUILD_TYPE=%CONFIGURATION%
          -DCMAKE_INSTALL_PREFIX=%INSTALL_FOLDER%
          -DCMAKE_C_FLAGS="/wd4018 /wd4101 /wd4996"
          -DCMAKE_CXX_FLAGS="/wd4251 /wd4267"
          -DENABLE_OPENMP=OFF
          -DENABLE_XHOST=OFF
          -DMAX_AM_ERI=5
          %SOURCE_FOLDER%

build_script:
  - cmake --build .
          --config %CONFIGURATION%
          -- -j %NUMBER_OF_PROCESSORS%

after_build:
  - cmake --build .
          --config %CONFIGURATION%
          --target install
          -- -j %NUMBER_OF_PROCESSORS%

before_test:
  - set PYTHONPATH=%INSTALL_FOLDER%\lib
  - python -c "import psi4; print(psi4)"
  # TODO create psi4.bat and set PATH
  - python %INSTALL_FOLDER%\bin\psi4 --version

test_script:
  - python %INSTALL_FOLDER%\bin\psi4 %SOURCE_FOLDER%\tests\tu1-h2o-energy\input.dat
  #
  # Skipped long tests (not enough time to run all of them):
  #     cbs-delta-energy cbs-xtpl-gradien
  #     dfmp2-ecp fnocc2
  #     mp2-module
  #     scf5
  #     psimrcc-sp1
  #     pywrap-all pywrap-cbs1
  #
  # Failling tests:
  #     ci-property
  #     cubeprop
  #     dfcasscf-fzc-sp
  #     fsapt-terms sapt-dft1 sapt1 tu5-sapt
  #     json-v11-energy
  #     pywrap-db1
  #
  - ctest --build-config %CONFIGURATION%
<<<<<<< HEAD
          --exclude-regex "^(cbs-delta-energy|cbs-xtpl-gradient|dfmp2-ecp|fnocc2|psimrcc-sp1|pywrap-all|ci-property|cubeprop|dfcasscf-fzc-sp|fsapt-terms|pywrap-db1|sapt-dft1|sapt1|tu5-sapt|json-v11-energy)$"
=======
          --exclude-regex "^(cbs-delta-energy|cbs-xtpl-gradient|dfmp2-ecp|fnocc2|mp2-module|scf5|psimrcc-sp1|pywrap-all|pywrap-cbs1|casscf-semi|casscf-fzc-sp|casscf-sa-sp|casscf-sp|ci-property|cubeprop|dfcasscf-fzc-sp|fsapt-terms|molden1|molden2|pywrap-db1|rasscf-sp|sapt-dft1|sapt1|tu5-sapt|json-v11-energy)$"
>>>>>>> 66083030
          --label-regex quick
          --output-on-failure
          --parallel %NUMBER_OF_PROCESSORS%

after_test:
  # Run failling tests, but their results are ignored
  # TODO fix the tests
  - ctest --build-config %CONFIGURATION%
          --tests-regex "^(ci-property|cubeprop|dfcasscf-fzc-sp|fsapt-terms|pywrap-db1|sapt-dft1|sapt1|tu5-sapt|json-v11-energy)$"
          --output-on-failure
          --parallel %NUMBER_OF_PROCESSORS% & exit 0
  - python %INSTALL_FOLDER%\bin\psi4 --test & exit 0

cache:
  - C:\Miniconda3-x64\pkgs

artifacts:
  - path: install
    name: psi4
  - path: build\tests
    name: tests

branches:
  only:
    - master
    # - 1.3.x<|MERGE_RESOLUTION|>--- conflicted
+++ resolved
@@ -81,11 +81,7 @@
   #     pywrap-db1
   #
   - ctest --build-config %CONFIGURATION%
-<<<<<<< HEAD
           --exclude-regex "^(cbs-delta-energy|cbs-xtpl-gradient|dfmp2-ecp|fnocc2|psimrcc-sp1|pywrap-all|ci-property|cubeprop|dfcasscf-fzc-sp|fsapt-terms|pywrap-db1|sapt-dft1|sapt1|tu5-sapt|json-v11-energy)$"
-=======
-          --exclude-regex "^(cbs-delta-energy|cbs-xtpl-gradient|dfmp2-ecp|fnocc2|mp2-module|scf5|psimrcc-sp1|pywrap-all|pywrap-cbs1|casscf-semi|casscf-fzc-sp|casscf-sa-sp|casscf-sp|ci-property|cubeprop|dfcasscf-fzc-sp|fsapt-terms|molden1|molden2|pywrap-db1|rasscf-sp|sapt-dft1|sapt1|tu5-sapt|json-v11-energy)$"
->>>>>>> 66083030
           --label-regex quick
           --output-on-failure
           --parallel %NUMBER_OF_PROCESSORS%
