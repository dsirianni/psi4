/*
 * @BEGIN LICENSE
 *
 * Psi4: an open-source quantum chemistry software package
 *
 * Copyright (c) 2007-2018 The Psi4 Developers.
 *
 * The copyrights for code used from other parties are included in
 * the corresponding files.
 *
 * This file is part of Psi4.
 *
 * Psi4 is free software; you can redistribute it and/or modify
 * it under the terms of the GNU Lesser General Public License as published by
 * the Free Software Foundation, version 3.
 *
 * Psi4 is distributed in the hope that it will be useful,
 * but WITHOUT ANY WARRANTY; without even the implied warranty of
 * MERCHANTABILITY or FITNESS FOR A PARTICULAR PURPOSE.  See the
 * GNU Lesser General Public License for more details.
 *
 * You should have received a copy of the GNU Lesser General Public License along
 * with Psi4; if not, write to the Free Software Foundation, Inc.,
 * 51 Franklin Street, Fifth Floor, Boston, MA 02110-1301 USA.
 *
 * @END LICENSE
 */

#ifndef BLAS_H
#define BLAS_H

/**
 * fortran-ordered blas routines
 */

#include "psi4/pragma.h"
#include "blas_mangle.h"

typedef long int integer;
typedef double doublereal;

namespace psi {
namespace fnocc {

/**
 * fortran-ordered dgemv
 */
<<<<<<< HEAD
void F_DGEMV(char trans, integer m, integer n, doublereal alpha, doublereal *A, integer lda, doublereal *X,
             integer incx, doublereal beta, doublereal *Y, integer incy);
=======
void PSI_API F_DGEMV(char trans, integer m, integer n, doublereal alpha, doublereal *A, integer lda, doublereal *X,
                     integer incx, doublereal beta, doublereal *Y, integer incy);
>>>>>>> 893e3ed3
/**
 * fortran-ordered dgemm
 */
void PSI_API F_DGEMM(char transa, char transb, integer m, integer n, integer k, doublereal alpha, doublereal *A,
                     integer lda, doublereal *B, integer ldb, doublereal beta, doublereal *C, integer ldc);

/**
 * name mangling for fortran-ordered dgemv
 */
extern "C" {
void dgemv(char &trans, integer &m, integer &n, doublereal &alpha, doublereal *A, integer &lda, doublereal *X,
           integer &incx, doublereal &beta, doublereal *Y, integer &incy);
};
inline void DGEMV(char &trans, integer &m, integer &n, doublereal &alpha, doublereal *A, integer &lda, doublereal *X,
                  integer &incx, doublereal &beta, doublereal *Y, integer &incy) {
    dgemv(trans, m, n, alpha, A, lda, X, incx, beta, Y, incy);
}
/**
 * name mangling for fortran-ordered dgemm
 */
extern "C" {
void dgemm(char &transa, char &transb, integer &m, integer &n, integer &k, doublereal &alpha, doublereal *A,
           integer &lda, doublereal *B, integer &ldb, doublereal &beta, doublereal *C, integer &ldc);
};
inline void DGEMM(char &transa, char &transb, integer &m, integer &n, integer &k, doublereal &alpha, doublereal *A,
                  integer &lda, doublereal *B, integer &ldb, doublereal &beta, doublereal *C, integer &ldc) {
    dgemm(transa, transb, m, n, k, alpha, A, lda, B, ldb, beta, C, ldc);
};
/**
 * name mangling dcopy
 */
extern "C" {
void dcopy(integer &n, doublereal *dx, integer &incx, doublereal *dy, integer &incy);
};
inline void DCOPY(integer &n, doublereal *dx, integer &incx, doublereal *dy, integer &incy) {
    dcopy(n, dx, incx, dy, incy);
}
/**
 * name mangling dnrm2
 */
extern "C" {
double dnrm2(integer &N, doublereal *X, integer &INCX);
};
inline double DNRM2(integer &N, doublereal *X, integer &INCX) { return dnrm2(N, X, INCX); };
/**
 * name mangling dgesv
 */
extern "C" {
void dgesv(integer &N, integer &NRHS, doublereal *A, integer &LDA, integer *IPIV, doublereal *B, integer &LDB,
           integer &INFO);
};
inline void DGESV(integer &N, integer &NRHS, doublereal *A, integer &LDA, integer *IPIV, doublereal *B, integer &LDB,
                  integer &INFO) {
    dgesv(N, NRHS, A, LDA, IPIV, B, LDB, INFO);
};
/**
 * name mangling ddot
 */
extern "C" {
double ddot(integer &n, doublereal *dx, integer &incx, doublereal *dy, integer &incy);
};
inline double DDOT(integer &n, doublereal *dx, integer &incx, doublereal *dy, integer &incy) {
    return ddot(n, dx, incx, dy, incy);
}

/**
 * diagonalize a real symmetric matrix
 */
void Diagonalize(integer N, doublereal *A, doublereal *W);
/**
 * name mangling dsyev
 */
extern "C" {
void dsyev(char &JOBZ, char &UPLO, integer &N, doublereal *A, integer &LDA, doublereal *W, doublereal *WORK,
           integer &LWORK, integer &INFO);
};
inline void DSYEV(char &JOBZ, char &UPLO, integer &N, doublereal *A, integer &LDA, doublereal *W, doublereal *WORK,
                  integer &LWORK, integer &INFO) {
    dsyev(JOBZ, UPLO, N, A, LDA, W, WORK, LWORK, INFO);
}
/**
 * diagonalize a real symmetric packed matrix
 */
void Diagonalize2(integer N, doublereal *AP, doublereal *W, doublereal *Z);
/**
 * name mangling dspev
 */
extern "C" {
void dspev(char &JOBZ, char &UPLO, integer &N, doublereal *AP, doublereal *W, doublereal *Z, integer &LDZ,
           doublereal *WORK, integer &INFO);
};
inline void DSPEV(char &JOBZ, char &UPLO, integer &N, doublereal *AP, doublereal *W, doublereal *Z, integer &LDZ,
                  doublereal *WORK, integer &INFO) {
    dspev(JOBZ, UPLO, N, AP, W, Z, LDZ, WORK, INFO);
}

/**
 *  General SVD
 */
void SVD(integer M, integer N, doublereal *A, doublereal *U, doublereal *VT, doublereal *S);
/**
 * name mangling dgesvd
 */
extern "C" {
void dgesvd(char &JOBU, char &JOBVT, integer &M, integer &N, doublereal *A, integer &LDA, doublereal *S, doublereal *U,
            integer &LDU, doublereal *VT, integer &LDVT, doublereal *WORK, integer &LWORK, integer &INFO);
};
inline void DGESVD(char &JOBU, char &JOBVT, integer &M, integer &N, doublereal *A, integer &LDA, doublereal *S,
                   doublereal *U, integer &LDU, doublereal *VT, integer &LDVT, doublereal *WORK, integer &LWORK,
                   integer &INFO) {
    dgesvd(JOBU, JOBVT, M, N, A, LDA, S, U, LDU, VT, LDVT, WORK, LWORK, INFO);
}
}
}

#endif<|MERGE_RESOLUTION|>--- conflicted
+++ resolved
@@ -45,13 +45,8 @@
 /**
  * fortran-ordered dgemv
  */
-<<<<<<< HEAD
-void F_DGEMV(char trans, integer m, integer n, doublereal alpha, doublereal *A, integer lda, doublereal *X,
-             integer incx, doublereal beta, doublereal *Y, integer incy);
-=======
 void PSI_API F_DGEMV(char trans, integer m, integer n, doublereal alpha, doublereal *A, integer lda, doublereal *X,
                      integer incx, doublereal beta, doublereal *Y, integer incy);
->>>>>>> 893e3ed3
 /**
  * fortran-ordered dgemm
  */
